"""
    sphinx.domains.std
    ~~~~~~~~~~~~~~~~~~

    The standard domain.

    :copyright: Copyright 2007-2020 by the Sphinx team, see AUTHORS.
    :license: BSD, see LICENSE for details.
"""

import re
import unicodedata
import warnings
from copy import copy
from typing import Any, Callable, Dict, Iterable, Iterator, List, Optional, Tuple, Union
from typing import cast

from docutils import nodes
from docutils.nodes import Element, Node, system_message
from docutils.parsers.rst import Directive, directives
from docutils.statemachine import StringList

from sphinx import addnodes
from sphinx.addnodes import desc_signature, pending_xref
from sphinx.deprecation import RemovedInSphinx40Warning, RemovedInSphinx50Warning
from sphinx.directives import ObjectDescription
from sphinx.domains import Domain, ObjType
from sphinx.locale import _, __
from sphinx.roles import XRefRole
from sphinx.util import ws_re, logging, docname_join
from sphinx.util.docutils import SphinxDirective
from sphinx.util.nodes import clean_astext, make_id, make_refnode
from sphinx.util.typing import RoleFunction

if False:
    # For type annotation
    from typing import Type  # for python3.5.1
    from sphinx.application import Sphinx
    from sphinx.builders import Builder
    from sphinx.environment import BuildEnvironment

logger = logging.getLogger(__name__)


# RE for option descriptions
option_desc_re = re.compile(r'((?:/|--|-|\+)?[^\s=]+)(=?\s*.*)')
# RE for grammar tokens
token_re = re.compile(r'`(\w+)`', re.U)


class GenericObject(ObjectDescription):
    """
    A generic x-ref directive registered with Sphinx.add_object_type().
    """
    indextemplate = ''
    parse_node = None  # type: Callable[[GenericObject, BuildEnvironment, str, desc_signature], str]  # NOQA

    def handle_signature(self, sig: str, signode: desc_signature) -> str:
        if self.parse_node:
            name = self.parse_node(self.env, sig, signode)
        else:
            signode.clear()
            signode += addnodes.desc_name(sig, sig)
            # normalize whitespace like XRefRole does
            name = ws_re.sub('', sig)
        return name

    def add_target_and_index(self, name: str, sig: str, signode: desc_signature) -> None:
        targetname = '%s-%s' % (self.objtype, name)
        signode['ids'].append(targetname)
        self.state.document.note_explicit_target(signode)
        if self.indextemplate:
            colon = self.indextemplate.find(':')
            if colon != -1:
                indextype = self.indextemplate[:colon].strip()
                indexentry = self.indextemplate[colon + 1:].strip() % (name,)
            else:
                indextype = 'single'
                indexentry = self.indextemplate % (name,)
            self.indexnode['entries'].append((indextype, indexentry,
                                              targetname, '', None))

        std = cast(StandardDomain, self.env.get_domain('std'))
        std.note_object(self.objtype, name, targetname,
                        location=(self.env.docname, self.lineno))


class EnvVar(GenericObject):
    indextemplate = _('environment variable; %s')


class EnvVarXRefRole(XRefRole):
    """
    Cross-referencing role for environment variables (adds an index entry).
    """

    def result_nodes(self, document: nodes.document, env: "BuildEnvironment", node: Element,
                     is_ref: bool) -> Tuple[List[Node], List[system_message]]:
        if not is_ref:
            return [node], []
        varname = node['reftarget']
        tgtid = 'index-%s' % env.new_serialno('index')
        indexnode = addnodes.index()
        indexnode['entries'] = [
            ('single', varname, tgtid, '', None),
            ('single', _('environment variable; %s') % varname, tgtid, '', None)
        ]
        targetnode = nodes.target('', '', ids=[tgtid])
        document.note_explicit_target(targetnode)
        return [indexnode, targetnode, node], []


class Target(SphinxDirective):
    """
    Generic target for user-defined cross-reference types.
    """
    indextemplate = ''

    has_content = False
    required_arguments = 1
    optional_arguments = 0
    final_argument_whitespace = True
    option_spec = {}  # type: Dict

    def run(self) -> List[Node]:
        # normalize whitespace in fullname like XRefRole does
        fullname = ws_re.sub(' ', self.arguments[0].strip())
        targetname = '%s-%s' % (self.name, fullname)
        node = nodes.target('', '', ids=[targetname])
        self.state.document.note_explicit_target(node)
        ret = [node]  # type: List[Node]
        if self.indextemplate:
            indexentry = self.indextemplate % (fullname,)
            indextype = 'single'
            colon = indexentry.find(':')
            if colon != -1:
                indextype = indexentry[:colon].strip()
                indexentry = indexentry[colon + 1:].strip()
            inode = addnodes.index(entries=[(indextype, indexentry,
                                             targetname, '', None)])
            ret.insert(0, inode)
        name = self.name
        if ':' in self.name:
            _, name = self.name.split(':', 1)

        std = cast(StandardDomain, self.env.get_domain('std'))
        std.note_object(name, fullname, targetname, location=(self.env.docname, self.lineno))

        return ret


class Cmdoption(ObjectDescription):
    """
    Description of a command-line option (.. option).
    """

    def handle_signature(self, sig: str, signode: desc_signature) -> str:
        """Transform an option description into RST nodes."""
        count = 0
        firstname = ''
        for potential_option in sig.split(', '):
            potential_option = potential_option.strip()
            m = option_desc_re.match(potential_option)
            if not m:
                logger.warning(__('Malformed option description %r, should '
                                  'look like "opt", "-opt args", "--opt args", '
                                  '"/opt args" or "+opt args"'), potential_option,
                               location=(self.env.docname, self.lineno))
                continue
            optname, args = m.groups()
            if count:
                signode += addnodes.desc_addname(', ', ', ')
            signode += addnodes.desc_name(optname, optname)
            signode += addnodes.desc_addname(args, args)
            if not count:
                firstname = optname
                signode['allnames'] = [optname]
            else:
                signode['allnames'].append(optname)
            count += 1
        if not firstname:
            raise ValueError
        return firstname

    def add_target_and_index(self, firstname: str, sig: str, signode: desc_signature) -> None:
        currprogram = self.env.ref_context.get('std:program')
        for optname in signode.get('allnames', []):
            targetname = optname.replace('/', '-')
            if not targetname.startswith('-'):
                targetname = '-arg-' + targetname
            if currprogram:
                targetname = '-' + currprogram + targetname
            targetname = 'cmdoption' + targetname
            signode['names'].append(targetname)

        domain = cast(StandardDomain, self.env.get_domain('std'))
        self.state.document.note_explicit_target(signode)
        for optname in signode.get('allnames', []):
            domain.add_program_option(currprogram, optname,
                                      self.env.docname, signode['ids'][0])

        # create an index entry
        if currprogram:
            descr = _('%s command line option') % currprogram
        else:
            descr = _('command line option')
        for option in sig.split(', '):
            entry = '; '.join([descr, option])
            self.indexnode['entries'].append(('pair', entry, signode['ids'][0], '', None))


class Program(SphinxDirective):
    """
    Directive to name the program for which options are documented.
    """

    has_content = False
    required_arguments = 1
    optional_arguments = 0
    final_argument_whitespace = True
    option_spec = {}  # type: Dict

    def run(self) -> List[Node]:
        program = ws_re.sub('-', self.arguments[0].strip())
        if program == 'None':
            self.env.ref_context.pop('std:program', None)
        else:
            self.env.ref_context['std:program'] = program
        return []


class OptionXRefRole(XRefRole):
    def process_link(self, env: "BuildEnvironment", refnode: Element, has_explicit_title: bool,
                     title: str, target: str) -> Tuple[str, str]:
        refnode['std:program'] = env.ref_context.get('std:program')
        return title, target


def split_term_classifiers(line: str) -> List[Optional[str]]:
    # split line into a term and classifiers. if no classifier, None is used..
    parts = re.split(' +: +', line) + [None]
    return parts


def make_glossary_term(env: "BuildEnvironment", textnodes: Iterable[Node], index_key: str,
                       source: str, lineno: int, node_id: str = None,
                       document: nodes.document = None) -> nodes.term:
    # get a text-only representation of the term and register it
    # as a cross-reference target
    term = nodes.term('', '', *textnodes)
    term.source = source
    term.line = lineno
    termtext = term.astext()

    if node_id:
        # node_id is given from outside (mainly i18n module), use it forcedly
        term['ids'].append(node_id)
    elif document:
        node_id = make_id(env, document, 'term', termtext)
        term['ids'].append(node_id)
        document.note_explicit_target(term)
    else:
        warnings.warn('make_glossary_term() expects document is passed as an argument.',
                      RemovedInSphinx40Warning)
        gloss_entries = env.temp_data.setdefault('gloss_entries', set())
        node_id = nodes.make_id('term-' + termtext)
        if node_id == 'term':
            # "term" is not good for node_id.  Generate it by sequence number instead.
            node_id = 'term-%d' % env.new_serialno('glossary')

        while node_id in gloss_entries:
            node_id = 'term-%d' % env.new_serialno('glossary')
        gloss_entries.add(node_id)
        term['ids'].append(node_id)

    std = cast(StandardDomain, env.get_domain('std'))
    std.note_object('term', termtext.lower(), node_id, location=(env.docname, lineno))

    # add an index entry too
    indexnode = addnodes.index()
    indexnode['entries'] = [('single', termtext, node_id, 'main', index_key)]
    indexnode.source, indexnode.line = term.source, term.line
    term.append(indexnode)

    return term


class Glossary(SphinxDirective):
    """
    Directive to create a glossary with cross-reference targets for :term:
    roles.
    """

    has_content = True
    required_arguments = 0
    optional_arguments = 0
    final_argument_whitespace = False
    option_spec = {
        'sorted': directives.flag,
    }

    def run(self) -> List[Node]:
        node = addnodes.glossary()
        node.document = self.state.document

        # This directive implements a custom format of the reST definition list
        # that allows multiple lines of terms before the definition.  This is
        # easy to parse since we know that the contents of the glossary *must
        # be* a definition list.

        # first, collect single entries
        entries = []  # type: List[Tuple[List[Tuple[str, str, int]], StringList]]
        in_definition = True
        in_comment = False
        was_empty = True
        messages = []  # type: List[Node]
        for line, (source, lineno) in zip(self.content, self.content.items):
            # empty line -> add to last definition
            if not line:
                if in_definition and entries:
                    entries[-1][1].append('', source, lineno)
                was_empty = True
                continue
            # unindented line -> a term
            if line and not line[0].isspace():
                # enable comments
                if line.startswith('.. '):
                    in_comment = True
                    continue
                else:
                    in_comment = False

                # first term of definition
                if in_definition:
                    if not was_empty:
                        messages.append(self.state.reporter.warning(
                            _('glossary term must be preceded by empty line'),
                            source=source, line=lineno))
                    entries.append(([(line, source, lineno)], StringList()))
                    in_definition = False
                # second term and following
                else:
                    if was_empty:
                        messages.append(self.state.reporter.warning(
                            _('glossary terms must not be separated by empty lines'),
                            source=source, line=lineno))
                    if entries:
                        entries[-1][0].append((line, source, lineno))
                    else:
                        messages.append(self.state.reporter.warning(
                            _('glossary seems to be misformatted, check indentation'),
                            source=source, line=lineno))
            elif in_comment:
                pass
            else:
                if not in_definition:
                    # first line of definition, determines indentation
                    in_definition = True
                    indent_len = len(line) - len(line.lstrip())
                if entries:
                    entries[-1][1].append(line[indent_len:], source, lineno)
                else:
                    messages.append(self.state.reporter.warning(
                        _('glossary seems to be misformatted, check indentation'),
                        source=source, line=lineno))
            was_empty = False

        # now, parse all the entries into a big definition list
        items = []
        for terms, definition in entries:
            termtexts = []          # type: List[str]
            termnodes = []          # type: List[Node]
            system_messages = []    # type: List[Node]
            for line, source, lineno in terms:
                parts = split_term_classifiers(line)
                # parse the term with inline markup
                # classifiers (parts[1:]) will not be shown on doctree
                textnodes, sysmsg = self.state.inline_text(parts[0], lineno)

                # use first classifier as a index key
                term = make_glossary_term(self.env, textnodes, parts[1], source, lineno,
                                          document=self.state.document)
                term.rawsource = line
                system_messages.extend(sysmsg)
                termtexts.append(term.astext())
                termnodes.append(term)

            termnodes.extend(system_messages)

            defnode = nodes.definition()
            if definition:
                self.state.nested_parse(definition, definition.items[0][1],
                                        defnode)
            termnodes.append(defnode)
            items.append((termtexts,
                          nodes.definition_list_item('', *termnodes)))

        if 'sorted' in self.options:
            items.sort(key=lambda x:
                       unicodedata.normalize('NFD', x[0][0].lower()))

        dlist = nodes.definition_list()
        dlist['classes'].append('glossary')
        dlist.extend(item[1] for item in items)
        node += dlist
        return messages + [node]


def token_xrefs(text: str) -> List[Node]:
    retnodes = []  # type: List[Node]
    pos = 0
    for m in token_re.finditer(text):
        if m.start() > pos:
            txt = text[pos:m.start()]
            retnodes.append(nodes.Text(txt, txt))
        refnode = pending_xref(m.group(1), reftype='token', refdomain='std',
                               reftarget=m.group(1))
        refnode += nodes.literal(m.group(1), m.group(1), classes=['xref'])
        retnodes.append(refnode)
        pos = m.end()
    if pos < len(text):
        retnodes.append(nodes.Text(text[pos:], text[pos:]))
    return retnodes


class ProductionList(SphinxDirective):
    """
    Directive to list grammar productions.
    """

    has_content = False
    required_arguments = 1
    optional_arguments = 0
    final_argument_whitespace = True
    option_spec = {}  # type: Dict

    def run(self) -> List[Node]:
        domain = cast(StandardDomain, self.env.get_domain('std'))
        node = addnodes.productionlist()  # type: Element
        i = 0

        for rule in self.arguments[0].split('\n'):
            if i == 0 and ':' not in rule:
                # production group
                continue
            i += 1
            try:
                name, tokens = rule.split(':', 1)
            except ValueError:
                break
            subnode = addnodes.production(rule)
            subnode['tokenname'] = name.strip()
            if subnode['tokenname']:
                idname = nodes.make_id('grammar-token-%s' % subnode['tokenname'])
                if idname not in self.state.document.ids:
                    subnode['ids'].append(idname)
                self.state.document.note_implicit_target(subnode, subnode)
                domain.note_object('token', subnode['tokenname'], idname,
                                   location=(self.env.docname, self.lineno))
            subnode.extend(token_xrefs(tokens))
            node.append(subnode)
        return [node]


class StandardDomain(Domain):
    """
    Domain for all objects that don't fit into another domain or are added
    via the application interface.
    """

    name = 'std'
    label = 'Default'

    object_types = {
        'term': ObjType(_('glossary term'), 'term', searchprio=-1),
        'token': ObjType(_('grammar token'), 'token', searchprio=-1),
        'label': ObjType(_('reference label'), 'ref', 'keyword',
                         searchprio=-1),
        'envvar': ObjType(_('environment variable'), 'envvar'),
        'cmdoption': ObjType(_('program option'), 'option'),
        'doc': ObjType(_('document'), 'doc', searchprio=-1)
    }  # type: Dict[str, ObjType]

    directives = {
        'program': Program,
        'cmdoption': Cmdoption,  # old name for backwards compatibility
        'option': Cmdoption,
        'envvar': EnvVar,
        'glossary': Glossary,
        'productionlist': ProductionList,
    }  # type: Dict[str, Type[Directive]]
    roles = {
        'option':  OptionXRefRole(warn_dangling=True),
        'envvar':  EnvVarXRefRole(),
        # links to tokens in grammar productions
        'token':   XRefRole(),
        # links to terms in glossary
        'term':    XRefRole(lowercase=True, innernodeclass=nodes.inline,
                            warn_dangling=True),
        # links to headings or arbitrary labels
        'ref':     XRefRole(lowercase=True, innernodeclass=nodes.inline,
                            warn_dangling=True),
        # links to labels of numbered figures, tables and code-blocks
        'numref':  XRefRole(lowercase=True,
                            warn_dangling=True),
        # links to labels, without a different title
        'keyword': XRefRole(warn_dangling=True),
        # links to documents
        'doc':     XRefRole(warn_dangling=True, innernodeclass=nodes.inline),
    }  # type: Dict[str, Union[RoleFunction, XRefRole]]

    initial_data = {
        'progoptions': {},      # (program, name) -> docname, labelid
        'objects': {},          # (type, name) -> docname, labelid
        'labels': {             # labelname -> docname, labelid, sectionname
            'genindex': ('genindex', '', _('Index')),
            'modindex': ('py-modindex', '', _('Module Index')),
            'search':   ('search', '', _('Search Page')),
        },
        'anonlabels': {         # labelname -> docname, labelid
            'genindex': ('genindex', ''),
            'modindex': ('py-modindex', ''),
            'search':   ('search', ''),
        },
    }

    dangling_warnings = {
        'term': 'term not in glossary: %(target)s',
        'ref':  'undefined label: %(target)s (if the link has no caption '
                'the label must precede a section header)',
        'numref':  'undefined label: %(target)s',
        'keyword': 'unknown keyword: %(target)s',
        'doc': 'unknown document: %(target)s',
        'option': 'unknown option: %(target)s',
    }

    enumerable_nodes = {  # node_class -> (figtype, title_getter)
        nodes.figure: ('figure', None),
        nodes.table: ('table', None),
        nodes.container: ('code-block', None),
    }  # type: Dict[Type[Node], Tuple[str, Callable]]

    def __init__(self, env: "BuildEnvironment") -> None:
        super().__init__(env)

        # set up enumerable nodes
        self.enumerable_nodes = copy(self.enumerable_nodes)  # create a copy for this instance
        for node, settings in env.app.registry.enumerable_nodes.items():
            self.enumerable_nodes[node] = settings

    @property
    def objects(self) -> Dict[Tuple[str, str], Tuple[str, str]]:
        return self.data.setdefault('objects', {})  # (objtype, name) -> docname, labelid

    def note_object(self, objtype: str, name: str, labelid: str, location: Any = None
                    ) -> None:
        """Note a generic object for cross reference.

        .. versionadded:: 3.0
        """
        if (objtype, name) in self.objects:
            docname = self.objects[objtype, name][0]
            logger.warning(__('duplicate %s description of %s, other instance in %s'),
                           objtype, name, docname, location=location)
        self.objects[objtype, name] = (self.env.docname, labelid)

    def add_object(self, objtype: str, name: str, docname: str, labelid: str) -> None:
        warnings.warn('StandardDomain.add_object() is deprecated.',
                      RemovedInSphinx50Warning)
        self.objects[objtype, name] = (docname, labelid)

    @property
    def progoptions(self) -> Dict[Tuple[str, str], Tuple[str, str]]:
        return self.data.setdefault('progoptions', {})  # (program, name) -> docname, labelid

    @property
    def labels(self) -> Dict[str, Tuple[str, str, str]]:
        return self.data.setdefault('labels', {})  # labelname -> docname, labelid, sectionname

    @property
    def anonlabels(self) -> Dict[str, Tuple[str, str]]:
        return self.data.setdefault('anonlabels', {})  # labelname -> docname, labelid

    def clear_doc(self, docname: str) -> None:
        key = None  # type: Any
        for key, (fn, _l) in list(self.progoptions.items()):
            if fn == docname:
                del self.progoptions[key]
        for key, (fn, _l) in list(self.objects.items()):
            if fn == docname:
                del self.objects[key]
        for key, (fn, _l, _l) in list(self.labels.items()):
            if fn == docname:
                del self.labels[key]
        for key, (fn, _l) in list(self.anonlabels.items()):
            if fn == docname:
                del self.anonlabels[key]

    def merge_domaindata(self, docnames: List[str], otherdata: Dict) -> None:
        # XXX duplicates?
        for key, data in otherdata['progoptions'].items():
            if data[0] in docnames:
                self.progoptions[key] = data
        for key, data in otherdata['objects'].items():
            if data[0] in docnames:
                self.objects[key] = data
        for key, data in otherdata['labels'].items():
            if data[0] in docnames:
                self.labels[key] = data
        for key, data in otherdata['anonlabels'].items():
            if data[0] in docnames:
                self.anonlabels[key] = data

    def process_doc(self, env: "BuildEnvironment", docname: str, document: nodes.document) -> None:  # NOQA
        for name, explicit in document.nametypes.items():
            if not explicit:
                continue
            labelid = document.nameids[name]
            if labelid is None:
                continue
            node = document.ids[labelid]
            if isinstance(node, nodes.target) and 'refid' in node:
                # indirect hyperlink targets
                node = document.ids.get(node['refid'])
                labelid = node['names'][0]
            if (node.tagname == 'footnote' or
                    'refuri' in node or
                    node.tagname.startswith('desc_')):
                # ignore footnote labels, labels automatically generated from a
                # link and object descriptions
                continue
            if name in self.labels:
                logger.warning(__('duplicate label %s, other instance in %s'),
                               name, env.doc2path(self.labels[name][0]),
                               location=node)
            self.anonlabels[name] = docname, labelid
            if node.tagname in ('section', 'rubric'):
                title = cast(nodes.title, node[0])
                sectname = clean_astext(title)
            elif self.is_enumerable_node(node):
                sectname = self.get_numfig_title(node)
                if not sectname:
                    continue
            else:
                toctree = next(iter(node.traverse(addnodes.toctree)), None)
                if toctree and toctree.get('caption'):
                    sectname = toctree.get('caption')
                else:
                    # anonymous-only labels
                    continue
            self.labels[name] = docname, labelid, sectname

    def add_program_option(self, program: str, name: str, docname: str, labelid: str) -> None:
        self.progoptions[program, name] = (docname, labelid)

    def build_reference_node(self, fromdocname: str, builder: "Builder", docname: str,
                             labelid: str, sectname: str, rolename: str, **options: Any
                             ) -> Element:
        nodeclass = options.pop('nodeclass', nodes.reference)
        newnode = nodeclass('', '', internal=True, **options)
        innernode = nodes.inline(sectname, sectname)
        if innernode.get('classes') is not None:
            innernode['classes'].append('std')
            innernode['classes'].append('std-' + rolename)
        if docname == fromdocname:
            newnode['refid'] = labelid
        else:
            # set more info in contnode; in case the
            # get_relative_uri call raises NoUri,
            # the builder will then have to resolve these
            contnode = pending_xref('')
            contnode['refdocname'] = docname
            contnode['refsectname'] = sectname
            newnode['refuri'] = builder.get_relative_uri(
                fromdocname, docname)
            if labelid:
                newnode['refuri'] += '#' + labelid
        newnode.append(innernode)
        return newnode

    def resolve_xref(self, env: "BuildEnvironment", fromdocname: str, builder: "Builder",
                     typ: str, target: str, node: pending_xref, contnode: Element) -> Element:
        if typ == 'ref':
            resolver = self._resolve_ref_xref
        elif typ == 'numref':
            resolver = self._resolve_numref_xref
        elif typ == 'keyword':
            resolver = self._resolve_keyword_xref
        elif typ == 'doc':
            resolver = self._resolve_doc_xref
        elif typ == 'option':
            resolver = self._resolve_option_xref
        elif typ == 'citation':
            warnings.warn('pending_xref(domain=std, type=citation) is deprecated: %r' % node,
                          RemovedInSphinx40Warning)
            domain = env.get_domain('citation')
            return domain.resolve_xref(env, fromdocname, builder, typ, target, node, contnode)
        else:
            resolver = self._resolve_obj_xref

        return resolver(env, fromdocname, builder, typ, target, node, contnode)

    def _resolve_ref_xref(self, env: "BuildEnvironment", fromdocname: str,
                          builder: "Builder", typ: str, target: str, node: pending_xref,
                          contnode: Element) -> Element:
        if node['refexplicit']:
            # reference to anonymous label; the reference uses
            # the supplied link caption
            docname, labelid = self.anonlabels.get(target, ('', ''))
            sectname = node.astext()
        else:
            # reference to named label; the final node will
            # contain the section name after the label
            docname, labelid, sectname = self.labels.get(target, ('', '', ''))
        if not docname:
            return None

        return self.build_reference_node(fromdocname, builder,
                                         docname, labelid, sectname, 'ref')

    def _resolve_numref_xref(self, env: "BuildEnvironment", fromdocname: str,
                             builder: "Builder", typ: str, target: str,
                             node: pending_xref, contnode: Element) -> Element:
        if target in self.labels:
            docname, labelid, figname = self.labels.get(target, ('', '', ''))
        else:
            docname, labelid = self.anonlabels.get(target, ('', ''))
            figname = None

        if not docname:
            return None

        target_node = env.get_doctree(docname).ids.get(labelid)
        figtype = self.get_enumerable_node_type(target_node)
        if figtype is None:
            return None

        if figtype != 'section' and env.config.numfig is False:
            logger.warning(__('numfig is disabled. :numref: is ignored.'), location=node)
            return contnode

        try:
            fignumber = self.get_fignumber(env, builder, figtype, docname, target_node)
            if fignumber is None:
                return contnode
        except ValueError:
            logger.warning(__("no number is assigned for %s: %s"), figtype, labelid,
                           location=node)
            return contnode

        try:
            if node['refexplicit']:
                title = contnode.astext()
            else:
                title = env.config.numfig_format.get(figtype, '')

            if figname is None and '{name}' in title:
                logger.warning(__('the link has no caption: %s'), title, location=node)
                return contnode
            else:
                fignum = '.'.join(map(str, fignumber))
                if '{name}' in title or 'number' in title:
                    # new style format (cf. "Fig.{number}")
                    if figname:
                        newtitle = title.format(name=figname, number=fignum)
                    else:
                        newtitle = title.format(number=fignum)
                else:
                    # old style format (cf. "Fig.%s")
                    newtitle = title % fignum
        except KeyError as exc:
            logger.warning(__('invalid numfig_format: %s (%r)'), title, exc, location=node)
            return contnode
        except TypeError:
            logger.warning(__('invalid numfig_format: %s'), title, location=node)
            return contnode

        return self.build_reference_node(fromdocname, builder,
                                         docname, labelid, newtitle, 'numref',
                                         nodeclass=addnodes.number_reference,
                                         title=title)

    def _resolve_keyword_xref(self, env: "BuildEnvironment", fromdocname: str,
                              builder: "Builder", typ: str, target: str,
                              node: pending_xref, contnode: Element) -> Element:
        # keywords are oddballs: they are referenced by named labels
        docname, labelid, _ = self.labels.get(target, ('', '', ''))
        if not docname:
            return None
        return make_refnode(builder, fromdocname, docname,
                            labelid, contnode)

    def _resolve_doc_xref(self, env: "BuildEnvironment", fromdocname: str,
                          builder: "Builder", typ: str, target: str,
                          node: pending_xref, contnode: Element) -> Element:
        # directly reference to document by source name; can be absolute or relative
        refdoc = node.get('refdoc', fromdocname)
        docname = docname_join(refdoc, node['reftarget'])
        if docname not in env.all_docs:
            return None
        else:
            if node['refexplicit']:
                # reference with explicit title
                caption = node.astext()
            else:
                caption = clean_astext(env.titles[docname])
            innernode = nodes.inline(caption, caption, classes=['doc'])
            return make_refnode(builder, fromdocname, docname, None, innernode)

    def _resolve_option_xref(self, env: "BuildEnvironment", fromdocname: str,
                             builder: "Builder", typ: str, target: str,
                             node: pending_xref, contnode: Element) -> Element:
        progname = node.get('std:program')
        target = target.strip()
        docname, labelid = self.progoptions.get((progname, target), ('', ''))
        if not docname:
            commands = []
            while ws_re.search(target):
                subcommand, target = ws_re.split(target, 1)
                commands.append(subcommand)
                progname = "-".join(commands)

                docname, labelid = self.progoptions.get((progname, target), ('', ''))
                if docname:
                    break
            else:
                return None

        return make_refnode(builder, fromdocname, docname,
                            labelid, contnode)

<<<<<<< HEAD
=======
    def _resolve_citation_xref(self, env: "BuildEnvironment", fromdocname: str,
                               builder: "Builder", typ: str, target: str,
                               node: pending_xref, contnode: Element) -> Element:
        warnings.warn('StandardDomain._resolve_citation_xref() is deprecated.',
                      RemovedInSphinx30Warning)
        docname, labelid, lineno = self.data['citations'].get(target, ('', '', 0))
        if not docname:
            if 'ids' in node:
                # remove ids attribute that annotated at
                # transforms.CitationReference.apply.
                del node['ids'][:]
            return None

        try:
            return make_refnode(builder, fromdocname, docname,
                                labelid, contnode)
        except NoUri:
            # remove the ids we added in the CitationReferences
            # transform since they can't be transfered to
            # the contnode (if it's a Text node)
            if not isinstance(contnode, Element):
                del node['ids'][:]
            raise

>>>>>>> f7c9049e
    def _resolve_obj_xref(self, env: "BuildEnvironment", fromdocname: str,
                          builder: "Builder", typ: str, target: str,
                          node: pending_xref, contnode: Element) -> Element:
        objtypes = self.objtypes_for_role(typ) or []
        for objtype in objtypes:
            if (objtype, target) in self.objects:
                docname, labelid = self.objects[objtype, target]
                break
        else:
            docname, labelid = '', ''
        if not docname:
            return None
        return make_refnode(builder, fromdocname, docname,
                            labelid, contnode)

    def resolve_any_xref(self, env: "BuildEnvironment", fromdocname: str,
                         builder: "Builder", target: str, node: pending_xref,
                         contnode: Element) -> List[Tuple[str, Element]]:
        results = []  # type: List[Tuple[str, Element]]
        ltarget = target.lower()  # :ref: lowercases its target automatically
        for role in ('ref', 'option'):  # do not try "keyword"
            res = self.resolve_xref(env, fromdocname, builder, role,
                                    ltarget if role == 'ref' else target,
                                    node, contnode)
            if res:
                results.append(('std:' + role, res))
        # all others
        for objtype in self.object_types:
            key = (objtype, target)
            if objtype == 'term':
                key = (objtype, ltarget)
            if key in self.objects:
                docname, labelid = self.objects[key]
                results.append(('std:' + self.role_for_objtype(objtype),
                                make_refnode(builder, fromdocname, docname,
                                             labelid, contnode)))
        return results

    def get_objects(self) -> Iterator[Tuple[str, str, str, str, str, int]]:
        # handle the special 'doc' reference here
        for doc in self.env.all_docs:
            yield (doc, clean_astext(self.env.titles[doc]), 'doc', doc, '', -1)
        for (prog, option), info in self.progoptions.items():
            if prog:
                fullname = ".".join([prog, option])
                yield (fullname, fullname, 'cmdoption', info[0], info[1], 1)
            else:
                yield (option, option, 'cmdoption', info[0], info[1], 1)
        for (type, name), info in self.objects.items():
            yield (name, name, type, info[0], info[1],
                   self.object_types[type].attrs['searchprio'])
        for name, (docname, labelid, sectionname) in self.labels.items():
            yield (name, sectionname, 'label', docname, labelid, -1)
        # add anonymous-only labels as well
        non_anon_labels = set(self.labels)
        for name, (docname, labelid) in self.anonlabels.items():
            if name not in non_anon_labels:
                yield (name, name, 'label', docname, labelid, -1)

    def get_type_name(self, type: ObjType, primary: bool = False) -> str:
        # never prepend "Default"
        return type.lname

    def is_enumerable_node(self, node: Node) -> bool:
        return node.__class__ in self.enumerable_nodes

    def get_numfig_title(self, node: Node) -> str:
        """Get the title of enumerable nodes to refer them using its title"""
        if self.is_enumerable_node(node):
            elem = cast(Element, node)
            _, title_getter = self.enumerable_nodes.get(elem.__class__, (None, None))
            if title_getter:
                return title_getter(elem)
            else:
                for subnode in elem:
                    if isinstance(subnode, (nodes.caption, nodes.title)):
                        return clean_astext(subnode)

        return None

    def get_enumerable_node_type(self, node: Node) -> str:
        """Get type of enumerable nodes."""
        def has_child(node: Element, cls: "Type") -> bool:
            return any(isinstance(child, cls) for child in node)

        if isinstance(node, nodes.section):
            return 'section'
        elif isinstance(node, nodes.container):
            if node.get('literal_block') and has_child(node, nodes.literal_block):
                return 'code-block'
            else:
                return None
        else:
            figtype, _ = self.enumerable_nodes.get(node.__class__, (None, None))
            return figtype

    def get_fignumber(self, env: "BuildEnvironment", builder: "Builder",
                      figtype: str, docname: str, target_node: Element) -> Tuple[int, ...]:
        if figtype == 'section':
            if builder.name == 'latex':
                return tuple()
            elif docname not in env.toc_secnumbers:
                raise ValueError  # no number assigned
            else:
                anchorname = '#' + target_node['ids'][0]
                if anchorname not in env.toc_secnumbers[docname]:
                    # try first heading which has no anchor
                    return env.toc_secnumbers[docname].get('')
                else:
                    return env.toc_secnumbers[docname].get(anchorname)
        else:
            try:
                figure_id = target_node['ids'][0]
                return env.toc_fignumbers[docname][figtype][figure_id]
            except (KeyError, IndexError):
                # target_node is found, but fignumber is not assigned.
                # Maybe it is defined in orphaned document.
                raise ValueError

    def get_full_qualified_name(self, node: Element) -> str:
        if node.get('reftype') == 'option':
            progname = node.get('std:program')
            command = ws_re.split(node.get('reftarget'))
            if progname:
                command.insert(0, progname)
            option = command.pop()
            if command:
                return '.'.join(['-'.join(command), option])
            else:
                return None
        else:
            return None

    def note_citations(self, env: "BuildEnvironment", docname: str, document: nodes.document) -> None:  # NOQA
        warnings.warn('StandardDomain.note_citations() is deprecated.',
                      RemovedInSphinx40Warning)

    def note_citation_refs(self, env: "BuildEnvironment", docname: str, document: nodes.document) -> None:  # NOQA
        warnings.warn('StandardDomain.note_citation_refs() is deprecated.',
                      RemovedInSphinx40Warning)

    def note_labels(self, env: "BuildEnvironment", docname: str, document: nodes.document) -> None:  # NOQA
        warnings.warn('StandardDomain.note_labels() is deprecated.',
                      RemovedInSphinx40Warning)


def setup(app: "Sphinx") -> Dict[str, Any]:
    app.add_domain(StandardDomain)

    return {
        'version': 'builtin',
        'env_version': 1,
        'parallel_read_safe': True,
        'parallel_write_safe': True,
    }<|MERGE_RESOLUTION|>--- conflicted
+++ resolved
@@ -829,33 +829,6 @@
         return make_refnode(builder, fromdocname, docname,
                             labelid, contnode)
 
-<<<<<<< HEAD
-=======
-    def _resolve_citation_xref(self, env: "BuildEnvironment", fromdocname: str,
-                               builder: "Builder", typ: str, target: str,
-                               node: pending_xref, contnode: Element) -> Element:
-        warnings.warn('StandardDomain._resolve_citation_xref() is deprecated.',
-                      RemovedInSphinx30Warning)
-        docname, labelid, lineno = self.data['citations'].get(target, ('', '', 0))
-        if not docname:
-            if 'ids' in node:
-                # remove ids attribute that annotated at
-                # transforms.CitationReference.apply.
-                del node['ids'][:]
-            return None
-
-        try:
-            return make_refnode(builder, fromdocname, docname,
-                                labelid, contnode)
-        except NoUri:
-            # remove the ids we added in the CitationReferences
-            # transform since they can't be transfered to
-            # the contnode (if it's a Text node)
-            if not isinstance(contnode, Element):
-                del node['ids'][:]
-            raise
-
->>>>>>> f7c9049e
     def _resolve_obj_xref(self, env: "BuildEnvironment", fromdocname: str,
                           builder: "Builder", typ: str, target: str,
                           node: pending_xref, contnode: Element) -> Element:
