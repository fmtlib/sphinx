# -*- coding: utf-8 -*-
"""
    sphinx.registry
    ~~~~~~~~~~~~~~~

    Sphinx component registry.

    :copyright: Copyright 2007-2016 by the Sphinx team, see AUTHORS.
    :license: BSD, see LICENSE for details.
"""
from __future__ import print_function

import traceback
import warnings

from pkg_resources import iter_entry_points
from six import iteritems, itervalues

from sphinx.deprecation import RemovedInSphinx30Warning
from sphinx.domains import ObjType
from sphinx.domains.std import GenericObject, Target
from sphinx.errors import ExtensionError, SphinxError, VersionRequirementError
from sphinx.extension import Extension
from sphinx.locale import __
from sphinx.parsers import Parser as SphinxParser
from sphinx.roles import XRefRole
from sphinx.util import logging
from sphinx.util.console import bold  # type: ignore
from sphinx.util.docutils import directive_helper

if False:
    # For type annotation
    from typing import Any, Callable, Dict, Iterator, List, Type, Union  # NOQA
    from docutils import nodes  # NOQA
    from docutils.io import Input  # NOQA
    from docutils.parsers import Parser  # NOQA
    from docutils.transform import Transform  # NOQA
    from sphinx.application import Sphinx  # NOQA
    from sphinx.builders import Builder  # NOQA
    from sphinx.domains import Domain, Index  # NOQA
    from sphinx.environment import BuildEnvironment  # NOQA
    from sphinx.ext.autodoc import Documenter  # NOQA
    from sphinx.util.typing import RoleFunction  # NOQA

logger = logging.getLogger(__name__)

# list of deprecated extensions. Keys are extension name.
# Values are Sphinx version that merge the extension.
EXTENSION_BLACKLIST = {
    "sphinxjp.themecore": "1.2"
}  # type: Dict[unicode, unicode]


class SphinxComponentRegistry(object):
    def __init__(self):
<<<<<<< HEAD
        # type: () -> None
=======
        #: special attrgetter for autodoc; class object -> attrgetter
>>>>>>> 5d637ddc
        self.autodoc_attrgettrs = {}    # type: Dict[Type, Callable[[Any, unicode, Any], Any]]

        #: builders; a dict of builder name -> bulider class
        self.builders = {}              # type: Dict[unicode, Type[Builder]]

        #: autodoc documenters; a dict of documenter name -> documenter class
        self.documenters = {}           # type: Dict[unicode, Type[Documenter]]

        #: domains; a dict of domain name -> domain class
        self.domains = {}               # type: Dict[unicode, Type[Domain]]

        #: additional directives for domains
        #: a dict of domain name -> dict of directive name -> directive
        self.domain_directives = {}     # type: Dict[unicode, Dict[unicode, Any]]

        #: additional indices for domains
        #: a dict of domain name -> list of index class
        self.domain_indices = {}        # type: Dict[unicode, List[Type[Index]]]

        #: additional object types for domains
        #: a dict of domain name -> dict of objtype name -> objtype
        self.domain_object_types = {}   # type: Dict[unicode, Dict[unicode, ObjType]]

        #: additional roles for domains
        #: a dict of domain name -> dict of role name -> role impl.
        self.domain_roles = {}          # type: Dict[unicode, Dict[unicode, Union[RoleFunction, XRefRole]]]  # NOQA

        #: post transforms; list of transforms
        self.post_transforms = []       # type: List[Type[Transform]]

        #: source paresrs; file type -> parser class
        self.source_parsers = {}        # type: Dict[unicode, Type[Parser]]

        #: source inputs; file type -> input class
        self.source_inputs = {}         # type: Dict[unicode, Input]

        #: source suffix: suffix -> file type
        self.source_suffix = {}         # type: Dict[unicode, unicode]

        #: custom translators; builder name -> translator class
        self.translators = {}           # type: Dict[unicode, nodes.NodeVisitor]

        #: additional transforms; list of transforms
        self.transforms = []            # type: List[Type[Transform]]

    def add_builder(self, builder):
        # type: (Type[Builder]) -> None
        logger.debug('[app] adding builder: %r', builder)
        if not hasattr(builder, 'name'):
            raise ExtensionError(__('Builder class %s has no "name" attribute') % builder)
        if builder.name in self.builders:
            raise ExtensionError(__('Builder %r already exists (in module %s)') %
                                 (builder.name, self.builders[builder.name].__module__))
        self.builders[builder.name] = builder

    def preload_builder(self, app, name):
        # type: (Sphinx, unicode) -> None
        if name is None:
            return

        if name not in self.builders:
            entry_points = iter_entry_points('sphinx.builders', name)
            try:
                entry_point = next(entry_points)
            except StopIteration:
                raise SphinxError(__('Builder name %s not registered or available'
                                     ' through entry point') % name)

            self.load_extension(app, entry_point.module_name)

    def create_builder(self, app, name):
        # type: (Sphinx, unicode) -> Builder
        if name not in self.builders:
            raise SphinxError(__('Builder name %s not registered') % name)

        return self.builders[name](app)

    def add_domain(self, domain):
        # type: (Type[Domain]) -> None
        logger.debug('[app] adding domain: %r', domain)
        if domain.name in self.domains:
            raise ExtensionError(__('domain %s already registered') % domain.name)
        self.domains[domain.name] = domain

    def has_domain(self, domain):
        # type: (unicode) -> bool
        return domain in self.domains

    def create_domains(self, env):
        # type: (BuildEnvironment) -> Iterator[Domain]
        for DomainClass in itervalues(self.domains):
            domain = DomainClass(env)

            # transplant components added by extensions
            domain.directives.update(self.domain_directives.get(domain.name, {}))
            domain.roles.update(self.domain_roles.get(domain.name, {}))
            domain.indices.extend(self.domain_indices.get(domain.name, []))
            for name, objtype in iteritems(self.domain_object_types.get(domain.name, {})):
                domain.add_object_type(name, objtype)

            yield domain

    def override_domain(self, domain):
        # type: (Type[Domain]) -> None
        logger.debug('[app] overriding domain: %r', domain)
        if domain.name not in self.domains:
            raise ExtensionError(__('domain %s not yet registered') % domain.name)
        if not issubclass(domain, self.domains[domain.name]):
            raise ExtensionError(__('new domain not a subclass of registered %s '
                                    'domain') % domain.name)
        self.domains[domain.name] = domain

    def add_directive_to_domain(self, domain, name, obj,
                                has_content=None, argument_spec=None, **option_spec):
        # type: (unicode, unicode, Any, bool, Any, Any) -> None
        logger.debug('[app] adding directive to domain: %r',
                     (domain, name, obj, has_content, argument_spec, option_spec))
        if domain not in self.domains:
            raise ExtensionError(__('domain %s not yet registered') % domain)
        directives = self.domain_directives.setdefault(domain, {})
        directives[name] = directive_helper(obj, has_content, argument_spec, **option_spec)

    def add_role_to_domain(self, domain, name, role):
        # type: (unicode, unicode, Union[RoleFunction, XRefRole]) -> None
        logger.debug('[app] adding role to domain: %r', (domain, name, role))
        if domain not in self.domains:
            raise ExtensionError(__('domain %s not yet registered') % domain)
        roles = self.domain_roles.setdefault(domain, {})
        roles[name] = role

    def add_index_to_domain(self, domain, index):
        # type: (unicode, Type[Index]) -> None
        logger.debug('[app] adding index to domain: %r', (domain, index))
        if domain not in self.domains:
            raise ExtensionError(__('domain %s not yet registered') % domain)
        indices = self.domain_indices.setdefault(domain, [])
        indices.append(index)

    def add_object_type(self, directivename, rolename, indextemplate='',
                        parse_node=None, ref_nodeclass=None, objname='',
                        doc_field_types=[]):
        # type: (unicode, unicode, unicode, Callable, nodes.Node, unicode, List) -> None
        logger.debug('[app] adding object type: %r',
                     (directivename, rolename, indextemplate, parse_node,
                      ref_nodeclass, objname, doc_field_types))

        # create a subclass of GenericObject as the new directive
        directive = type(directivename,  # type: ignore
                         (GenericObject, object),
                         {'indextemplate': indextemplate,
                          'parse_node': staticmethod(parse_node),
                          'doc_field_types': doc_field_types})

        self.add_directive_to_domain('std', directivename, directive)
        self.add_role_to_domain('std', rolename, XRefRole(innernodeclass=ref_nodeclass))

        object_types = self.domain_object_types.setdefault('std', {})
        object_types[directivename] = ObjType(objname or directivename, rolename)

    def add_crossref_type(self, directivename, rolename, indextemplate='',
                          ref_nodeclass=None, objname=''):
        # type: (unicode, unicode, unicode, nodes.Node, unicode) -> None
        logger.debug('[app] adding crossref type: %r',
                     (directivename, rolename, indextemplate, ref_nodeclass, objname))

        # create a subclass of Target as the new directive
        directive = type(directivename,  # type: ignore
                         (Target, object),
                         {'indextemplate': indextemplate})

        self.add_directive_to_domain('std', directivename, directive)
        self.add_role_to_domain('std', rolename, XRefRole(innernodeclass=ref_nodeclass))

        object_types = self.domain_object_types.setdefault('std', {})
        object_types[directivename] = ObjType(objname or directivename, rolename)

    def add_source_suffix(self, suffix, filetype):
        # type: (unicode, unicode) -> None
        logger.debug('[app] adding source_suffix: %r, %r', suffix, filetype)
        if suffix in self.source_suffix:
            raise ExtensionError(__('source_parser for %r is already registered') % suffix)
        else:
            self.source_suffix[suffix] = filetype

    def add_source_parser(self, suffix, parser):
        # type: (unicode, Type[Parser]) -> None
        logger.debug('[app] adding search source_parser: %r, %r', suffix, parser)
        self.add_source_suffix(suffix, suffix)

        if len(parser.supported) == 0:
            warnings.warn('Old source_parser has been detected. Please fill Parser.supported '
                          'attribute: %s' % parser.__name__,
                          RemovedInSphinx30Warning)

        # create a map from filetype to parser
        for filetype in parser.supported:
            if filetype in self.source_parsers:
                raise ExtensionError(__('source_parser for %r is already registered') %
                                     filetype)
            else:
                self.source_parsers[filetype] = parser

        # also maps suffix to parser
        #
        # This allows parsers not having ``supported`` filetypes.
        self.source_parsers[suffix] = parser

    def get_source_parser(self, filetype):
        # type: (unicode) -> Type[Parser]
        try:
            return self.source_parsers[filetype]
        except KeyError:
            raise SphinxError(__('Source parser for %s not registered') % filetype)

    def get_source_parsers(self):
        # type: () -> Dict[unicode, Parser]
        return self.source_parsers

    def create_source_parser(self, app, filename):
        # type: (Sphinx, unicode) -> Parser
        parser_class = self.get_source_parser(filename)
        parser = parser_class()
        if isinstance(parser, SphinxParser):
            parser.set_application(app)
        return parser

    def add_source_input(self, filetype, input_class):
        # type: (unicode, Type[Input]) -> None
        if filetype in self.source_inputs:
            raise ExtensionError(__('source_input for %r is already registered') % filetype)
        self.source_inputs[filetype] = input_class

    def get_source_input(self, filetype):
        # type: (unicode) -> Type[Input]
        try:
            return self.source_inputs[filetype]
        except KeyError:
            try:
                # use special source_input for unknown filetype
                return self.source_inputs['*']
            except KeyError:
                raise SphinxError(__('source_input for %s not registered') % filetype)

    def add_translator(self, name, translator):
        # type: (unicode, Type[nodes.NodeVisitor]) -> None
        logger.info(bold(__('Change of translator for the %s builder.') % name))
        self.translators[name] = translator

    def get_translator_class(self, builder):
        # type: (Builder) -> Type[nodes.NodeVisitor]
        return self.translators.get(builder.name,
                                    builder.default_translator_class)

    def create_translator(self, builder, document):
        # type: (Builder, nodes.Node) -> nodes.NodeVisitor
        translator_class = self.get_translator_class(builder)
        return translator_class(builder, document)

    def add_transform(self, transform):
        # type: (Type[Transform]) -> None
        logger.debug('[app] adding transform: %r', transform)
        self.transforms.append(transform)

    def get_transforms(self):
        # type: () -> List[Type[Transform]]
        return self.transforms

    def add_post_transform(self, transform):
        # type: (Type[Transform]) -> None
        logger.debug('[app] adding post transform: %r', transform)
        self.post_transforms.append(transform)

    def get_post_transforms(self):
        # type: () -> List[Type[Transform]]
        return self.post_transforms

    def add_documenter(self, objtype, documenter):
        # type: (unicode, Type[Documenter]) -> None
        self.documenters[objtype] = documenter

    def add_autodoc_attrgetter(self, typ, attrgetter):
        # type: (Type, Callable[[Any, unicode, Any], Any]) -> None
        self.autodoc_attrgettrs[typ] = attrgetter

    def load_extension(self, app, extname):
        # type: (Sphinx, unicode) -> None
        """Load a Sphinx extension."""
        if extname in app.extensions:  # alread loaded
            return
        if extname in EXTENSION_BLACKLIST:
            logger.warning(__('the extension %r was already merged with Sphinx since '
                              'version %s; this extension is ignored.'),
                           extname, EXTENSION_BLACKLIST[extname])
            return

        # update loading context
        app._setting_up_extension.append(extname)

        try:
            mod = __import__(extname, None, None, ['setup'])
        except ImportError as err:
            logger.verbose(__('Original exception:\n') + traceback.format_exc())
            raise ExtensionError(__('Could not import extension %s') % extname, err)

        if not hasattr(mod, 'setup'):
            logger.warning(__('extension %r has no setup() function; is it really '
                              'a Sphinx extension module?'), extname)
            metadata = {}  # type: Dict[unicode, Any]
        else:
            try:
                metadata = mod.setup(app)
            except VersionRequirementError as err:
                # add the extension name to the version required
                raise VersionRequirementError(
                    __('The %s extension used by this project needs at least '
                       'Sphinx v%s; it therefore cannot be built with this '
                       'version.') % (extname, err)
                )

        if metadata is None:
            metadata = {}
        elif not isinstance(metadata, dict):
            logger.warning(__('extension %r returned an unsupported object from '
                              'its setup() function; it should return None or a '
                              'metadata dictionary'), extname)

        app.extensions[extname] = Extension(extname, mod, **metadata)
        app._setting_up_extension.pop()

    def get_envversion(self, app):
        # type: (Sphinx) -> Dict[unicode, unicode]
        from sphinx.environment import ENV_VERSION
        envversion = {ext.name: ext.metadata['env_version'] for ext in app.extensions.values()
                      if ext.metadata.get('env_version')}
        envversion['sphinx'] = ENV_VERSION
        return envversion


def merge_source_suffix(app):
    # type: (Sphinx) -> None
    """Merge source_suffix which specified by user and added by extensions."""
    for suffix in app.registry.source_suffix:
        if suffix not in app.config.source_suffix:
            app.config.source_suffix[suffix] = suffix
        elif app.config.source_suffix[suffix] is None:
            # filetype is not specified (default filetype).
            # So it overrides default filetype by extensions setting.
            app.config.source_suffix[suffix] = suffix

    # copy config.source_suffix to registry
    app.registry.source_suffix = app.config.source_suffix


def setup(app):
    # type: (Sphinx) -> Dict[unicode, Any]
    app.connect('builder-inited', merge_source_suffix)

    return {
        'version': 'builtin',
        'parallel_read_safe': True,
        'parallel_write_safe': True,
    }<|MERGE_RESOLUTION|>--- conflicted
+++ resolved
@@ -53,11 +53,8 @@
 
 class SphinxComponentRegistry(object):
     def __init__(self):
-<<<<<<< HEAD
         # type: () -> None
-=======
         #: special attrgetter for autodoc; class object -> attrgetter
->>>>>>> 5d637ddc
         self.autodoc_attrgettrs = {}    # type: Dict[Type, Callable[[Any, unicode, Any], Any]]
 
         #: builders; a dict of builder name -> bulider class
