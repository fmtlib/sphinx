--- conflicted
+++ resolved
@@ -1,4 +1,3 @@
-
 # -*- coding: utf-8 -*-
 """
     sphinx.roles
@@ -25,7 +24,6 @@
 generic_docroles = {
     'command' : nodes.strong,
     'dfn' : nodes.emphasis,
-    'guilabel' : nodes.strong,
     'kbd' : nodes.literal,
     'mailheader' : addnodes.literal_emphasis,
     'makevar' : nodes.strong,
@@ -40,29 +38,6 @@
     generic = roles.GenericRole(rolename, nodeclass)
     role = roles.CustomRole(rolename, generic, {'classes': [rolename]})
     roles.register_local_role(rolename, role)
-
-<<<<<<< HEAD
-=======
-simple_docroles = [
-    'command',
-    'dfn',
-    'kbd',
-    'makevar',
-    'program',
-    'regexp',
-    ]
-
-def simple_docrole(typ, rawtext, text, lineno, inliner, options={}, content=[]):
-    node = nodes.inline()
-    textnode = nodes.Text(text, rawtext)
-    node += textnode
-    node["classes"].append(typ)
-    return [node], []
-
-for rolename in simple_docroles:
-    roles.register_local_role(rolename, simple_docrole)
-
->>>>>>> 0301dccd
 
 # -- generic cross-reference role ----------------------------------------------
 
@@ -207,7 +182,7 @@
             return [prb], [msg]
         ref = inliner.document.settings.pep_base_url + 'pep-%04d' % pepnum
         sn = nodes.strong('PEP '+text, 'PEP '+text)
-        rn = nodes.reference('', '', refuri=ref, classes=[typ])
+        rn = nodes.reference('', '', internal=False, refuri=ref, classes=[typ])
         rn += sn
         return [indexnode, targetnode, rn], []
     elif typ == 'rfc':
@@ -222,19 +197,19 @@
             return [prb], [msg]
         ref = inliner.document.settings.rfc_base_url + inliner.rfc_url % rfcnum
         sn = nodes.strong('RFC '+text, 'RFC '+text)
-        rn = nodes.reference('', '', refuri=ref, classes=[typ])
+        rn = nodes.reference('', '', internal=False, refuri=ref, classes=[typ])
         rn += sn
         return [indexnode, targetnode, rn], []
 
 
-_amp_re = re.compile(r'&(?![&\s])')
+_amp_re = re.compile(r'(?<!&)&(?![&\s])')
 
 def menusel_role(typ, rawtext, text, lineno, inliner, options={}, content=[]):
     if typ == 'menuselection':
         text = utils.unescape(text).replace('-->', u'\N{TRIANGULAR BULLET}')
     spans = _amp_re.split(text)
 
-    node = nodes.inline(rawtext=rawtext)
+    node = nodes.emphasis(rawtext=rawtext)
     for i, span in enumerate(spans):
         span = span.replace('&&', '&')
         if i == 0:
