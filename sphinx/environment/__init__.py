--- conflicted
+++ resolved
@@ -183,11 +183,7 @@
         self._warnfunc = None  # type: Callable
 
         # this is to invalidate old pickles
-<<<<<<< HEAD
-        self.version = app.registry.get_envversion(app)
-=======
-        self.version = ENV_VERSION  # type: int
->>>>>>> 97a7017d
+        self.version = app.registry.get_envversion(app)     # type: Dict[unicode, unicode]
 
         # All "docnames" here are /-separated and relative and exclude
         # the source suffix.
