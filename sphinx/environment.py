--- conflicted
+++ resolved
@@ -1275,14 +1275,8 @@
                     # can be absolute or relative
                     docname = docname_join(refdoc, target)
                     if docname not in self.all_docs:
-<<<<<<< HEAD
-                        self.warn(node['refdoc'],
+                        self.warn(refdoc,
                                   'unknown document: %s' % docname, node.line)
-=======
-                        self.warn(refdoc, 'unknown document: %s' % docname,
-                                  node.line)
-                        newnode = contnode
->>>>>>> b5b4e372
                     else:
                         if node['refexplicit']:
                             # reference with explicit title
@@ -1306,48 +1300,8 @@
                     # keywords are oddballs: they are referenced by named labels
                     docname, labelid, _ = self.labels.get(target, ('','',''))
                     if not docname:
-<<<<<<< HEAD
-                        #self.warn(node['refdoc'],
-                        #          'unknown keyword: %s' % target)
+                        #self.warn(refdoc, 'unknown keyword: %s' % target)
                         pass
-=======
-                        #self.warn(refdoc, 'unknown keyword: %s' % target)
-                        newnode = contnode
-                    else:
-                        newnode = nodes.reference('', '')
-                        if docname == fromdocname:
-                            newnode['refid'] = labelid
-                        else:
-                            newnode['refuri'] = builder.get_relative_uri(
-                                fromdocname, docname) + '#' + labelid
-                        newnode.append(contnode)
-                elif typ == 'option':
-                    progname = node['refprogram']
-                    docname, labelid = self.progoptions.get((progname, target),
-                                                            ('', ''))
-                    if not docname:
-                        newnode = contnode
-                    else:
-                        newnode = nodes.reference('', '')
-                        if docname == fromdocname:
-                            newnode['refid'] = labelid
-                        else:
-                            newnode['refuri'] = builder.get_relative_uri(
-                                fromdocname, docname) + '#' + labelid
-                        newnode.append(contnode)
-                elif typ in reftarget_roles:
-                    docname, labelid = self.reftargets.get((typ, target),
-                                                           ('', ''))
-                    if not docname:
-                        if typ == 'term':
-                            self.warn(refdoc,
-                                      'term not in glossary: %s' % target,
-                                      node.line)
-                        elif typ == 'citation':
-                            self.warn(refdoc, 'citation not found: %s' % target,
-                                      node.line)
-                        newnode = contnode
->>>>>>> b5b4e372
                     else:
                         newnode = make_refnode(builder, fromdocname, docname,
                                                labelid, contnode)
