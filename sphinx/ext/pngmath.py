# -*- coding: utf-8 -*-
"""
    sphinx.ext.pngmath
    ~~~~~~~~~~~~~~~~~~

    Render math in HTML via dvipng.

    :copyright: Copyright 2007-2014 by the Sphinx team, see AUTHORS.
    :license: BSD, see LICENSE for details.
"""
from __future__ import with_statement

import re
import codecs
import shutil
import tempfile
import posixpath
from os import path
from subprocess import Popen, PIPE
from hashlib import sha1

from six import text_type
from docutils import nodes

import sphinx
from sphinx.errors import SphinxError
from sphinx.util.png import read_png_depth, write_png_depth
<<<<<<< HEAD
from sphinx.util.osutil import ensuredir, ENOENT
from sphinx.util.pycompat import sys_encoding
=======
from sphinx.util.osutil import ensuredir, ENOENT, cd
from sphinx.util.pycompat import b, sys_encoding
>>>>>>> 0a25e61e
from sphinx.ext.mathbase import setup_math as mathbase_setup, wrap_displaymath

class MathExtError(SphinxError):
    category = 'Math extension error'

    def __init__(self, msg, stderr=None, stdout=None):
        if stderr:
            msg += '\n[stderr]\n' + stderr.decode(sys_encoding, 'replace')
        if stdout:
            msg += '\n[stdout]\n' + stdout.decode(sys_encoding, 'replace')
        SphinxError.__init__(self, msg)


DOC_HEAD = r'''
\documentclass[12pt]{article}
\usepackage[utf8x]{inputenc}
\usepackage{amsmath}
\usepackage{amsthm}
\usepackage{amssymb}
\usepackage{amsfonts}
\usepackage{bm}
\pagestyle{empty}
'''

DOC_BODY = r'''
\begin{document}
%s
\end{document}
'''

DOC_BODY_PREVIEW = r'''
\usepackage[active]{preview}
\begin{document}
\begin{preview}
%s
\end{preview}
\end{document}
'''

depth_re = re.compile(br'\[\d+ depth=(-?\d+)\]')

def render_math(self, math):
    """Render the LaTeX math expression *math* using latex and dvipng.

    Return the filename relative to the built document and the "depth",
    that is, the distance of image bottom and baseline in pixels, if the
    option to use preview_latex is switched on.

    Error handling may seem strange, but follows a pattern: if LaTeX or
    dvipng aren't available, only a warning is generated (since that enables
    people on machines without these programs to at least build the rest
    of the docs successfully).  If the programs are there, however, they
    may not fail since that indicates a problem in the math source.
    """
    use_preview = self.builder.config.pngmath_use_preview
    latex = DOC_HEAD + self.builder.config.pngmath_latex_preamble
    latex += (use_preview and DOC_BODY_PREVIEW or DOC_BODY) % math

    shasum = "%s.png" % sha1(latex.encode('utf-8')).hexdigest()
    relfn = posixpath.join(self.builder.imgpath, 'math', shasum)
    outfn = path.join(self.builder.outdir, '_images', 'math', shasum)
    if path.isfile(outfn):
        depth = read_png_depth(outfn)
        return relfn, depth

    # if latex or dvipng has failed once, don't bother to try again
    if hasattr(self.builder, '_mathpng_warned_latex') or \
       hasattr(self.builder, '_mathpng_warned_dvipng'):
        return None, None

    # use only one tempdir per build -- the use of a directory is cleaner
    # than using temporary files, since we can clean up everything at once
    # just removing the whole directory (see cleanup_tempdir)
    if not hasattr(self.builder, '_mathpng_tempdir'):
        tempdir = self.builder._mathpng_tempdir = tempfile.mkdtemp()
    else:
        tempdir = self.builder._mathpng_tempdir

    tf = codecs.open(path.join(tempdir, 'math.tex'), 'w', 'utf-8')
    tf.write(latex)
    tf.close()

    # build latex command; old versions of latex don't have the
    # --output-directory option, so we have to manually chdir to the
    # temp dir to run it.
    ltx_args = [self.builder.config.pngmath_latex, '--interaction=nonstopmode']
    # add custom args from the config file
    ltx_args.extend(self.builder.config.pngmath_latex_args)
    ltx_args.append('math.tex')

    with cd(tempdir):
        try:
            p = Popen(ltx_args, stdout=PIPE, stderr=PIPE)
        except OSError as err:
            if err.errno != ENOENT:   # No such file or directory
                raise
            self.builder.warn('LaTeX command %r cannot be run (needed for math '
                              'display), check the pngmath_latex setting' %
                              self.builder.config.pngmath_latex)
            self.builder._mathpng_warned_latex = True
            return None, None

    stdout, stderr = p.communicate()
    if p.returncode != 0:
        raise MathExtError('latex exited with error', stderr, stdout)

    ensuredir(path.dirname(outfn))
    # use some standard dvipng arguments
    dvipng_args = [self.builder.config.pngmath_dvipng]
    dvipng_args += ['-o', outfn, '-T', 'tight', '-z9']
    # add custom ones from config value
    dvipng_args.extend(self.builder.config.pngmath_dvipng_args)
    if use_preview:
        dvipng_args.append('--depth')
    # last, the input file name
    dvipng_args.append(path.join(tempdir, 'math.dvi'))
    try:
        p = Popen(dvipng_args, stdout=PIPE, stderr=PIPE)
    except OSError as err:
        if err.errno != ENOENT:   # No such file or directory
            raise
        self.builder.warn('dvipng command %r cannot be run (needed for math '
                          'display), check the pngmath_dvipng setting' %
                          self.builder.config.pngmath_dvipng)
        self.builder._mathpng_warned_dvipng = True
        return None, None
    stdout, stderr = p.communicate()
    if p.returncode != 0:
        raise MathExtError('dvipng exited with error', stderr, stdout)
    depth = None
    if use_preview:
        for line in stdout.splitlines():
            m = depth_re.match(line)
            if m:
                depth = int(m.group(1))
                write_png_depth(outfn, depth)
                break

    return relfn, depth

def cleanup_tempdir(app, exc):
    if exc:
        return
    if not hasattr(app.builder, '_mathpng_tempdir'):
        return
    try:
        shutil.rmtree(app.builder._mathpng_tempdir)
    except Exception:
        pass

def get_tooltip(self, node):
    if self.builder.config.pngmath_add_tooltips:
        return ' alt="%s"' % self.encode(node['latex']).strip()
    return ''

def html_visit_math(self, node):
    try:
        fname, depth = render_math(self, '$'+node['latex']+'$')
    except MathExtError as exc:
        msg = text_type(exc)
        sm = nodes.system_message(msg, type='WARNING', level=2,
                                  backrefs=[], source=node['latex'])
        sm.walkabout(self)
        self.builder.warn('display latex %r: ' % node['latex'] + msg)
        raise nodes.SkipNode
    if fname is None:
        # something failed -- use text-only as a bad substitute
        self.body.append('<span class="math">%s</span>' %
                         self.encode(node['latex']).strip())
    else:
        c  = ('<img class="math" src="%s"' % fname) + get_tooltip(self, node)
        if depth is not None:
            c += ' style="vertical-align: %dpx"' % (-depth)
        self.body.append(c + '/>')
    raise nodes.SkipNode

def html_visit_displaymath(self, node):
    if node['nowrap']:
        latex = node['latex']
    else:
        latex = wrap_displaymath(node['latex'], None)
    try:
        fname, depth = render_math(self, latex)
    except MathExtError as exc:
        sm = nodes.system_message(str(exc), type='WARNING', level=2,
                                  backrefs=[], source=node['latex'])
        sm.walkabout(self)
        self.builder.warn('inline latex %r: ' % node['latex'] + str(exc))
        raise nodes.SkipNode
    self.body.append(self.starttag(node, 'div', CLASS='math'))
    self.body.append('<p>')
    if node['number']:
        self.body.append('<span class="eqno">(%s)</span>' % node['number'])
    if fname is None:
        # something failed -- use text-only as a bad substitute
        self.body.append('<span class="math">%s</span></p>\n</div>' %
                         self.encode(node['latex']).strip())
    else:
        self.body.append(('<img src="%s"' % fname) + get_tooltip(self, node)
                         + '/></p>\n</div>')
    raise nodes.SkipNode


def setup(app):
    mathbase_setup(app, (html_visit_math, None), (html_visit_displaymath, None))
    app.add_config_value('pngmath_dvipng', 'dvipng', 'html')
    app.add_config_value('pngmath_latex', 'latex', 'html')
    app.add_config_value('pngmath_use_preview', False, 'html')
    app.add_config_value('pngmath_dvipng_args',
                         ['-gamma', '1.5', '-D', '110', '-bg', 'Transparent'],
                         'html')
    app.add_config_value('pngmath_latex_args', [], 'html')
    app.add_config_value('pngmath_latex_preamble', '', 'html')
    app.add_config_value('pngmath_add_tooltips', True, 'html')
    app.connect('build-finished', cleanup_tempdir)
    return {'version': sphinx.__version__, 'parallel_read_safe': True}<|MERGE_RESOLUTION|>--- conflicted
+++ resolved
@@ -8,7 +8,6 @@
     :copyright: Copyright 2007-2014 by the Sphinx team, see AUTHORS.
     :license: BSD, see LICENSE for details.
 """
-from __future__ import with_statement
 
 import re
 import codecs
@@ -25,13 +24,8 @@
 import sphinx
 from sphinx.errors import SphinxError
 from sphinx.util.png import read_png_depth, write_png_depth
-<<<<<<< HEAD
-from sphinx.util.osutil import ensuredir, ENOENT
+from sphinx.util.osutil import ensuredir, ENOENT, cd
 from sphinx.util.pycompat import sys_encoding
-=======
-from sphinx.util.osutil import ensuredir, ENOENT, cd
-from sphinx.util.pycompat import b, sys_encoding
->>>>>>> 0a25e61e
 from sphinx.ext.mathbase import setup_math as mathbase_setup, wrap_displaymath
 
 class MathExtError(SphinxError):
