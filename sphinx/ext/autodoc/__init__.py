--- conflicted
+++ resolved
@@ -2312,9 +2312,6 @@
             return []
 
 
-<<<<<<< HEAD
-def get_documenters(app: Sphinx) -> Dict[str, Type[Documenter]]:
-=======
 class NewTypeAttributeDocumenter(AttributeDocumenter):
     """
     Specialized Documenter subclass for NewTypes.
@@ -2333,8 +2330,7 @@
         return not isinstance(parent, ModuleDocumenter) and inspect.isNewType(member)
 
 
-def get_documenters(app: Sphinx) -> Dict[str, "Type[Documenter]"]:
->>>>>>> 3ea1ec84
+def get_documenters(app: Sphinx) -> Dict[str, Type[Documenter]]:
     """Returns registered Documenter classes"""
     warnings.warn("get_documenters() is deprecated.", RemovedInSphinx50Warning, stacklevel=2)
     return app.registry.documenters
