--- conflicted
+++ resolved
@@ -13,11 +13,7 @@
 import warnings
 from typing import Any, Callable, Dict, List, Mapping, NamedTuple, Tuple
 
-<<<<<<< HEAD
-=======
-from sphinx.deprecation import RemovedInSphinx40Warning, deprecated_alias
 from sphinx.pycode import ModuleAnalyzer
->>>>>>> 787fda8e
 from sphinx.util import logging
 from sphinx.util.inspect import isclass, isenumclass, safe_getattr
 
@@ -125,16 +121,10 @@
     return sorted(list(members.values()))
 
 
-<<<<<<< HEAD
 class Attribute(NamedTuple):
     name: str
     directly_defined: bool
     value: Any
-=======
-Attribute = NamedTuple('Attribute', [('name', str),
-                                     ('directly_defined', bool),
-                                     ('value', Any)])
->>>>>>> 787fda8e
 
 
 def get_object_members(subject: Any, objpath: List[str], attrgetter: Callable,
