--- conflicted
+++ resolved
@@ -24,13 +24,10 @@
 from sphinx.pycode import ModuleAnalyzer
 from sphinx.testing.path import path
 
-<<<<<<< HEAD
-if TYPE_CHECKING:
+if False:
+    # For type annotation
+    from typing import List  # NOQA
     from typing import Any, Dict, Generator, IO, List, Pattern  # NOQA
-=======
-if False:
-    from typing import List  # NOQA
->>>>>>> d97f41c0
 
 
 __all__ = [
