--- conflicted
+++ resolved
@@ -58,12 +58,8 @@
         doctree.settings = self.docsettings
 
         self.secnumbers = self.env.toc_secnumbers.get(docname, {})
-<<<<<<< HEAD
+        self.fignumbers = self.env.toc_fignumbers.get(docname, {})
         self.imgpath = '/' + posixpath.join(self.virtual_staticdir, self.imagedir)
-=======
-        self.fignumbers = self.env.toc_fignumbers.get(docname, {})
-        self.imgpath = '/' + posixpath.join(self.virtual_staticdir, '_images')
->>>>>>> 6358d627
         self.dlpath = '/' + posixpath.join(self.virtual_staticdir, '_downloads')
         self.current_docname = docname
         self.docwriter.write(doctree, destination)
