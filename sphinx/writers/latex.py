--- conflicted
+++ resolved
@@ -2039,11 +2039,6 @@
                 else:
                     self.context.append('}}}')
         else:
-<<<<<<< HEAD
-            logger.warning('unusable reference target found: %s', uri,
-                           location=(self.curfilestack[-1], node.line))
-            self.context.append('')
-=======
             if len(node) == 1 and uri == node[0]:
                 if node.get('nolinkurl'):
                     self.body.append('\\sphinxnolinkurl{%s}' % self.encode_uri(uri))
@@ -2053,7 +2048,6 @@
             else:
                 self.body.append('\\sphinxhref{%s}{' % self.encode_uri(uri))
                 self.context.append('}')
->>>>>>> 9f5f169a
 
     def depart_reference(self, node):
         # type: (nodes.Node) -> None
