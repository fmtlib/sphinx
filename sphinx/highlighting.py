--- conflicted
+++ resolved
@@ -60,13 +60,8 @@
     html_formatter = HtmlFormatter
     latex_formatter = LatexFormatter
 
-<<<<<<< HEAD
-    def __init__(self, dest='html', stylename='sphinx', latex_engine=None):
-        # type: (str, str, str) -> None
-=======
     def __init__(self, dest: str = 'html', stylename: str = 'sphinx',
-                 trim_doctest_flags: bool = None, latex_engine: str = None) -> None:
->>>>>>> 869ba4f6
+                 latex_engine: str = None) -> None:
         self.dest = dest
         self.latex_engine = latex_engine
 
@@ -78,17 +73,7 @@
             self.formatter = self.latex_formatter
             self.formatter_args['commandprefix'] = 'PYG'
 
-<<<<<<< HEAD
-    def get_style(self, stylename):
-        # type: (str) -> Style
-=======
-        self.trim_doctest_flags = trim_doctest_flags
-        if trim_doctest_flags is not None:
-            warnings.warn('trim_doctest_flags option for PygmentsBridge is now deprecated.',
-                          RemovedInSphinx30Warning, stacklevel=2)
-
     def get_style(self, stylename: str) -> Style:
->>>>>>> 869ba4f6
         if stylename is None or stylename == 'sphinx':
             return SphinxStyle
         elif stylename == 'none':
@@ -103,26 +88,8 @@
         kwargs.update(self.formatter_args)
         return self.formatter(**kwargs)
 
-<<<<<<< HEAD
-    def get_lexer(self, source, lang, opts=None, force=False, location=None):
-        # type: (str, str, Dict, bool, Any) -> Lexer
-=======
-    def unhighlighted(self, source: str) -> str:
-        warnings.warn('PygmentsBridge.unhighlighted() is now deprecated.',
-                      RemovedInSphinx30Warning, stacklevel=2)
-        if self.dest == 'html':
-            return '<pre>' + html.escape(source) + '</pre>\n'
-        else:
-            # first, escape highlighting characters like Pygments does
-            source = source.translate(escape_hl_chars)
-            # then, escape all characters nonrepresentable in LaTeX
-            source = texescape.escape(source, self.latex_engine)
-            return '\\begin{Verbatim}[commandchars=\\\\\\{\\}]\n' + \
-                   source + '\\end{Verbatim}\n'
-
     def get_lexer(self, source: str, lang: str, opts: Dict = None,
                   force: bool = False, location: Any = None) -> Lexer:
->>>>>>> 869ba4f6
         if not opts:
             opts = {}
 
