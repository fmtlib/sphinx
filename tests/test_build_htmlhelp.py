--- conflicted
+++ resolved
@@ -1,4 +1,3 @@
-# -*- coding: utf-8 -*-
 """
     test_build_htmlhelp
     ~~~~~~~~~~~~~~~~~~~
@@ -12,7 +11,6 @@
 import re
 
 import pytest
-from six import PY2
 
 from sphinx.builders.htmlhelp import chm_htmlescape
 
@@ -48,9 +46,6 @@
     with open(hhk_path, 'rb') as f:
         data = f.read()
     m = re.search(br'&#[xX][0-9a-fA-F]+;', data)
-<<<<<<< HEAD
-    assert m is None, 'Hex escaping exists in .hhk file: ' + str(m.group(0))
-=======
     assert m is None, 'Hex escaping exists in .hhk file: ' + str(m.group(0))
 
 
@@ -59,22 +54,10 @@
     assert chm_htmlescape(u'Unicode 文字') == u'Unicode 文字'
     assert chm_htmlescape('&#x45') == '&amp;#x45'
 
-    if PY2:
-        assert chm_htmlescape('<Hello> "world"') == '&lt;Hello&gt; "world"'
-        assert chm_htmlescape('<Hello> "world"', True) == '&lt;Hello&gt; &quot;world&quot;'
-        assert chm_htmlescape('<Hello> "world"', False) == '&lt;Hello&gt; "world"'
-    else:
-        assert chm_htmlescape('<Hello> "world"') == '&lt;Hello&gt; &quot;world&quot;'
-        assert chm_htmlescape('<Hello> "world"', True) == '&lt;Hello&gt; &quot;world&quot;'
-        assert chm_htmlescape('<Hello> "world"', False) == '&lt;Hello&gt; "world"'
+    assert chm_htmlescape('<Hello> "world"') == '&lt;Hello&gt; &quot;world&quot;'
+    assert chm_htmlescape('<Hello> "world"', True) == '&lt;Hello&gt; &quot;world&quot;'
+    assert chm_htmlescape('<Hello> "world"', False) == '&lt;Hello&gt; "world"'
 
-    if PY2:
-        # single quotes are not escaped on py2 (following the behavior of cgi.escape())
-        assert chm_htmlescape("Hello 'world'") == "Hello 'world'"
-        assert chm_htmlescape("Hello 'world'", True) == "Hello 'world'"
-        assert chm_htmlescape("Hello 'world'", False) == "Hello 'world'"
-    else:
-        assert chm_htmlescape("Hello 'world'") == "Hello &#39;world&#39;"
-        assert chm_htmlescape("Hello 'world'", True) == "Hello &#39;world&#39;"
-        assert chm_htmlescape("Hello 'world'", False) == "Hello 'world'"
->>>>>>> 920aafae
+    assert chm_htmlescape("Hello 'world'") == "Hello &#39;world&#39;"
+    assert chm_htmlescape("Hello 'world'", True) == "Hello &#39;world&#39;"
+    assert chm_htmlescape("Hello 'world'", False) == "Hello 'world'"